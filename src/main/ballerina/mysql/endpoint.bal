// Copyright (c) 2018 WSO2 Inc. (http://www.wso2.org) All Rights Reserved.
//
// WSO2 Inc. licenses this file to you under the Apache License,
// Version 2.0 (the "License"); you may not use this file except
// in compliance with the License.
// You may obtain a copy of the License at
//
// http://www.apache.org/licenses/LICENSE-2.0
//
// Unless required by applicable law or agreed to in writing,
// software distributed under the License is distributed on an
// "AS IS" BASIS, WITHOUT WARRANTIES OR CONDITIONS OF ANY
// KIND, either express or implied.  See the License for the
// specific language governing permissions and limitations
// under the License.

import ballerina/sql;

# The Client endpoint configuration for mysql databases.
#
# + host - The host name of the database to connect
# + port - The port of the database to connect
# + name - The name of the database to connect
# + username - Username for the database connection
# + password - Password for the database connection
# + poolOptions - Properties for the connection pool configuration. Refer `sql:PoolOptions` for more details
# + dbOptions - A map of DB specific properties
public type ClientEndpointConfig record {
    string host;
    int port = 3306;
    string name = "";
    string username = "";
    string password = "";
    sql:PoolOptions poolOptions?;
    map<any> dbOptions = {};
    !...;
};

# Represents an MySQL client endpoint.
#
# + config - The configurations associated with the SQL endpoint
# + sqlClient - The base SQL Client
public type Client client object {
    *sql:AbstractSQLClient;
    private ClientEndpointConfig config;
    private sql:Client sqlClient;
    private boolean clientActive = true;

    # Gets called when the MySQL client is instantiated.
    public function __init(ClientEndpointConfig c) {
        self.sqlClient = createClient(c, sql:globalPoolConfigContainer.getGlobalPoolConfig());
    }

    # The call remote function implementation for MySQL Client to invoke stored procedures/functions.
    #
    # + sqlQuery - The SQL stored procedure to execute
    # + recordType - Array of record types of the returned tables if there is any
    # + parameters - The parameters to be passed to the procedure/function call. The number of parameters is variable
    # + return - A `table[]` if there are tables returned by the call remote function and else nil,
    #            `error` will be returned if there is any error
    public remote function call(@sensitive string sqlQuery, typedesc[]? recordType, sql:Param... parameters)
                               returns @tainted table<record {}>[]|()|error {
        if (!self.clientActive) {
            return self.handleStoppedClientInvocation();
        }
        return self.sqlClient->call(sqlQuery, recordType, ...parameters);
    }

    # The select remote function implementation for MySQL Client to select data from tables.
    #
    # + sqlQuery - SQL query to execute
    # + recordType - Type of the returned table
    # + loadToMemory - Indicates whether to load the retrieved data to memory or not
    # + parameters - The parameters to be passed to the select query. The number of parameters is variable
    # + return - A `table` returned by the sql query statement else `error` will be returned if there is any error
    public remote function select(@sensitive string sqlQuery, typedesc? recordType, boolean loadToMemory = false,
                                  sql:Param... parameters) returns @tainted table<record {}>|error {
        if (!self.clientActive) {
            return self.handleStoppedClientInvocation();
        }
        return self.sqlClient->select(sqlQuery, recordType, loadToMemory = loadToMemory, ...parameters);
    }


    # The update remote function implementation for MySQL Client to update data and schema of the database.
    #
    # + sqlQuery - SQL statement to execute
    # + keyColumns - Names of auto generated columns for which the auto generated key values are returned
    # + parameters - The parameters to be passed to the update query. The number of parameters is variable
<<<<<<< HEAD
    # + return - A `sql:Result` with the updated row count and key column values,
    #            else `error` will be returned if there is any error
    public remote function update(@sensitive string sqlQuery, string[]? keyColumns = (), sql:Param... parameters)
                               returns sql:Result|error {
        return self.sqlClient->update(sqlQuery, keyColumns = keyColumns, ...parameters);
=======
    # + return - `int` number of rows updated by the statement and else `error` will be returned if there is any error
    public remote function update(@sensitive string sqlQuery, sql:Param... parameters) returns int|error {
        if (!self.clientActive) {
            return self.handleStoppedClientInvocation();
        }
        return self.sqlClient->update(sqlQuery, ...parameters);
>>>>>>> ab653a03
    }

    # The batchUpdate remote function implementation for MySQL Client to batch data insert.
    #
    # + sqlQuery - SQL statement to execute
    # + parameters - Variable number of parameter arrays each representing the set of parameters of belonging to each
    #                individual update
    # + return - An `int[]` - The elements in the array returned by the operation may be one of the following  or else
    #            an`error` will be returned if there is any error.
    #            A number greater than or equal to zero - indicates that the command was processed successfully
    #                                                     and is an update count giving the number of rows
    #            A value of -2 - Indicates that the command was processed successfully but that the number of rows
    #                            affected is unknown
    #            A value of -3 - Indicates that the command failed to execute successfully and occurs only if a driver
    #                            continues to process commands after a command fails
    public remote function batchUpdate(@sensitive string sqlQuery, sql:Param?[]... parameters) returns int[]|error {
        if (!self.clientActive) {
            return self.handleStoppedClientInvocation();
        }
        return self.sqlClient->batchUpdate(sqlQuery, ...parameters);
    }

<<<<<<< HEAD
=======
    # The updateWithGeneratedKeys operation implementation for MySQL Client which returns the auto
    # generated keys during the update remote function.
    #
    # + sqlQuery - SQL statement to execute
    # + keyColumns - Names of auto generated columns for which the auto generated key values are returned
    # + parameters - The parameters to be passed to the update query. The number of parameters is variable
    # + return - A `Tuple` will be returned and would represent updated row count during the query exectuion,
    #            aray of auto generated key values during the query execution, in order.
    #            Else `error` will be returned if there is any error.
    public remote function updateWithGeneratedKeys(@sensitive string sqlQuery, string[]? keyColumns,
                                                   sql:Param... parameters) returns (int, string[])|error {
        if (!self.clientActive) {
            return self.handleStoppedClientInvocation();
        }
        return self.sqlClient->updateWithGeneratedKeys(sqlQuery,keyColumns, ...parameters);
    }

>>>>>>> ab653a03
    # Stops the JDBC client.
    public function stop() returns error? {
        self.clientActive = false;
        return sql:close(self.sqlClient);
    }

    function handleStoppedClientInvocation() returns error {
        return error("{ballerina/sql}DatabaseError", { message: "Client has been stopped"});
    }
};

extern function createClient(ClientEndpointConfig config, sql:PoolOptions globalPoolOptions) returns sql:Client;<|MERGE_RESOLUTION|>--- conflicted
+++ resolved
@@ -87,20 +87,14 @@
     # + sqlQuery - SQL statement to execute
     # + keyColumns - Names of auto generated columns for which the auto generated key values are returned
     # + parameters - The parameters to be passed to the update query. The number of parameters is variable
-<<<<<<< HEAD
-    # + return - A `sql:Result` with the updated row count and key column values,
+    # + return - A `sql:UpdateResult` with the updated row count and key column values,
     #            else `error` will be returned if there is any error
     public remote function update(@sensitive string sqlQuery, string[]? keyColumns = (), sql:Param... parameters)
-                               returns sql:Result|error {
-        return self.sqlClient->update(sqlQuery, keyColumns = keyColumns, ...parameters);
-=======
-    # + return - `int` number of rows updated by the statement and else `error` will be returned if there is any error
-    public remote function update(@sensitive string sqlQuery, sql:Param... parameters) returns int|error {
+                               returns sql:UpdateResult|error {
         if (!self.clientActive) {
             return self.handleStoppedClientInvocation();
         }
-        return self.sqlClient->update(sqlQuery, ...parameters);
->>>>>>> ab653a03
+        return self.sqlClient->update(sqlQuery, keyColumns = keyColumns, ...parameters);
     }
 
     # The batchUpdate remote function implementation for MySQL Client to batch data insert.
@@ -123,26 +117,6 @@
         return self.sqlClient->batchUpdate(sqlQuery, ...parameters);
     }
 
-<<<<<<< HEAD
-=======
-    # The updateWithGeneratedKeys operation implementation for MySQL Client which returns the auto
-    # generated keys during the update remote function.
-    #
-    # + sqlQuery - SQL statement to execute
-    # + keyColumns - Names of auto generated columns for which the auto generated key values are returned
-    # + parameters - The parameters to be passed to the update query. The number of parameters is variable
-    # + return - A `Tuple` will be returned and would represent updated row count during the query exectuion,
-    #            aray of auto generated key values during the query execution, in order.
-    #            Else `error` will be returned if there is any error.
-    public remote function updateWithGeneratedKeys(@sensitive string sqlQuery, string[]? keyColumns,
-                                                   sql:Param... parameters) returns (int, string[])|error {
-        if (!self.clientActive) {
-            return self.handleStoppedClientInvocation();
-        }
-        return self.sqlClient->updateWithGeneratedKeys(sqlQuery,keyColumns, ...parameters);
-    }
-
->>>>>>> ab653a03
     # Stops the JDBC client.
     public function stop() returns error? {
         self.clientActive = false;
