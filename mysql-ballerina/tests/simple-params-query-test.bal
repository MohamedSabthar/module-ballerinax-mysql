// Copyright (c) 2020 WSO2 Inc. (http://www.wso2.org) All Rights Reserved.
//
// WSO2 Inc. licenses this file to you under the Apache License,
// Version 2.0 (the "License"); you may not use this file except
// in compliance with the License.
// You may obtain a copy of the License at
//
// http://www.apache.org/licenses/LICENSE-2.0
//
// Unless required by applicable law or agreed to in writing,
// software distributed under the License is distributed on an
// "AS IS" BASIS, WITHOUT WARRANTIES OR CONDITIONS OF ANY
// KIND, either express or implied.  See the License for the
// specific language governing permissions and limitations
// under the License.

import ballerina/io;
import ballerina/sql;
import ballerina/test;

string simpleParamsDb = "QUERY_SIMPLE_PARAMS_DB";

@test:Config {
    groups: ["query","query-simple-params"]
}
function querySingleIntParam() {
    int rowId = 1;
    sql:ParameterizedQuery sqlQuery = `SELECT * from DataTable WHERE row_id = ${rowId}`;
    validateDataTableResult(queryMysqlClient(sqlQuery));
}

@test:Config {
    groups: ["query","query-simple-params"]
}
function queryDoubleIntParam() {
    int rowId = 1;
    int intType = 1;
    sql:ParameterizedQuery sqlQuery = `SELECT * from DataTable WHERE row_id = ${rowId} AND int_type =  ${intType}`;
    validateDataTableResult(queryMysqlClient(sqlQuery));
}

@test:Config {
    groups: ["query","query-simple-params"]
}
function queryIntAndLongParam() {
    int rowId = 1;
    int longType = 9223372036854774807;
    sql:ParameterizedQuery sqlQuery = `SELECT * from DataTable WHERE row_id = ${rowId} AND long_type = ${longType}`;
    validateDataTableResult(queryMysqlClient(sqlQuery));
}

@test:Config {
    groups: ["query","query-simple-params"]
}
function queryStringParam() {
    string stringType = "Hello";
    sql:ParameterizedQuery sqlQuery = `SELECT * from DataTable WHERE string_type = ${stringType}`;
    validateDataTableResult(queryMysqlClient(sqlQuery));
}

@test:Config {
    groups: ["query","query-simple-params"]
}
function queryIntAndStringParam() {
    string stringType = "Hello";
    int rowId =1;
    sql:ParameterizedQuery sqlQuery = `SELECT * from DataTable WHERE string_type = ${stringType} AND row_id = ${rowId}`;
    validateDataTableResult(queryMysqlClient(sqlQuery));
}

@test:Config {
    groups: ["query","query-simple-params"]
}
function queryDoubleParam() {
    float doubleType = 2139095039.0;
    sql:ParameterizedQuery sqlQuery = `SELECT * from DataTable WHERE double_type = ${doubleType}`;
    validateDataTableResult(queryMysqlClient(sqlQuery));
}

@test:Config {
    groups: ["query","query-simple-params"]
}
function queryFloatParam() {
    float floatType = 123.34;
    sql:ParameterizedQuery sqlQuery = `SELECT * from DataTable WHERE FORMAT(float_type,2) = ${floatType}`;
    validateDataTableResult(queryMysqlClient(sqlQuery));
}

@test:Config {
    groups: ["query","query-simple-params"]
}
function queryDoubleAndFloatParam() {
    float floatType = 123.34;
    float doubleType = 2139095039.0;
    sql:ParameterizedQuery sqlQuery = `SELECT * from DataTable WHERE FORMAT(float_type,2) = ${floatType}
                                                                    and double_type = ${doubleType}`;
    validateDataTableResult(queryMysqlClient(sqlQuery));
}

@test:Config {
    groups: ["query","query-simple-params"]
}
function queryDecimalParam() {
    decimal decimalValue = 23.45;
    sql:ParameterizedQuery sqlQuery = `SELECT * from DataTable WHERE decimal_type = ${decimalValue}`;
    validateDataTableResult(queryMysqlClient(sqlQuery));
}

@test:Config {
    groups: ["query","query-simple-params"]
}
function queryDecimalAnFloatParam() {
    decimal decimalValue = 23.45;
    sql:ParameterizedQuery sqlQuery = `SELECT * from DataTable WHERE decimal_type = ${decimalValue}
                                                                    and double_type = 2139095039.0`;
    validateDataTableResult(queryMysqlClient(sqlQuery));
}

@test:Config {
    groups: ["query","query-simple-params"]
}
function queryTypeVarcharStringParam() {
    sql:VarcharValue typeVal = new ("Hello");
    sql:ParameterizedQuery sqlQuery = `SELECT * from DataTable WHERE string_type = ${typeVal}`;
    validateDataTableResult(queryMysqlClient(sqlQuery));
}

@test:Config {
    groups: ["query","query-simple-params"]
}
function queryTypeCharStringParam() {
    sql:CharValue typeVal = new ("Hello");
    sql:ParameterizedQuery sqlQuery = `SELECT * from DataTable WHERE string_type = ${typeVal}`;
    validateDataTableResult(queryMysqlClient(sqlQuery));
}

@test:Config {
    groups: ["query","query-simple-params"]
}
function queryTypeNCharStringParam() {
    sql:NCharValue typeVal = new ("Hello");
    sql:ParameterizedQuery sqlQuery = `SELECT * from DataTable WHERE string_type = ${typeVal}`;
    validateDataTableResult(queryMysqlClient(sqlQuery));
}

@test:Config {
    groups: ["query","query-simple-params"]
}
function queryTypeNVarCharStringParam() {
    sql:NVarcharValue typeVal = new ("Hello");
    sql:ParameterizedQuery sqlQuery = `SELECT * from DataTable WHERE string_type = ${typeVal}`;
    validateDataTableResult(queryMysqlClient(sqlQuery));
}

@test:Config {
    groups: ["query","query-simple-params"]
}
function queryTypeVarCharIntegerParam() {
    sql:VarcharValue typeVal = new ("1");
    sql:ParameterizedQuery sqlQuery = `SELECT * from DataTable WHERE string_type = ${typeVal}`;

    decimal decimalVal = 25.45;
    record {}? returnData = queryMysqlClient(sqlQuery);
    test:assertNotEquals(returnData, ());
    if (returnData is ()) {
        test:assertFail("Query returns ()");
    } else {
        test:assertEquals(returnData["int_type"], 1);
        test:assertEquals(returnData["long_type"], 9372036854774807);
        test:assertEquals(returnData["double_type"], <float> 29095039);
        test:assertEquals(returnData["boolean_type"], false);
        test:assertEquals(returnData["decimal_type"], decimalVal);
        test:assertEquals(returnData["string_type"], "1");
        test:assertTrue(returnData["float_type"] is float); 
        test:assertEquals(returnData["row_id"], 3);  
    }
}

@test:Config {
    groups: ["query","query-simple-params"]
}
function queryTypBooleanBooleanParam() {
    sql:BooleanValue typeVal = new (true);
    sql:ParameterizedQuery sqlQuery = `SELECT * from DataTable WHERE boolean_type = ${typeVal}`;
    validateDataTableResult(queryMysqlClient(sqlQuery));
}

@test:Config {
    groups: ["query","query-simple-params"]
}
function queryTypBitIntParam() {
    sql:BitValue typeVal = new (1);
    sql:ParameterizedQuery sqlQuery = `SELECT * from DataTable WHERE boolean_type = ${typeVal}`;
    validateDataTableResult(queryMysqlClient(sqlQuery));
}

@test:Config {
    groups: ["query","query-simple-params"]
}
function queryTypBitStringParam() {
    sql:BitValue typeVal = new (true);
    sql:ParameterizedQuery sqlQuery = `SELECT * from DataTable WHERE boolean_type = ${typeVal}`;
    validateDataTableResult(queryMysqlClient(sqlQuery));
}

@test:Config {
    groups: ["query","query-simple-params"]
}
function queryTypBitInvalidIntParam() {
    sql:BitValue typeVal = new (12);
    sql:ParameterizedQuery sqlQuery = `SELECT * from DataTable WHERE boolean_type = ${typeVal}`;
    record{}|error? returnVal = trap queryMysqlClient(sqlQuery);
    test:assertTrue(returnVal is error);
    error dbError = <error> returnVal;
    test:assertEquals(dbError.message(), "Only 1 or 0 can be passed for BitValue SQL Type, but found :12");
}

@test:Config {
    groups: ["query","query-simple-params"]
}
function queryTypeIntIntParam() {
    sql:IntegerValue typeVal = new (2147483647);
    sql:ParameterizedQuery sqlQuery = `SELECT * from NumericTypes WHERE int_type = ${typeVal}`;
    validateNumericTableResult(queryMysqlClient(sqlQuery));
}

@test:Config {
    groups: ["query","query-simple-params"]
}
function queryTypeTinyIntIntParam() {
    sql:SmallIntValue typeVal = new (127);
    sql:ParameterizedQuery sqlQuery = `SELECT * from NumericTypes WHERE tinyint_type = ${typeVal}`;
    validateNumericTableResult(queryMysqlClient(sqlQuery));
}

@test:Config {
    groups: ["query","query-simple-params"]
}
function queryTypeSmallIntIntParam() {
    sql:SmallIntValue typeVal = new (32767);
    sql:ParameterizedQuery sqlQuery = `SELECT * from NumericTypes WHERE smallint_type = ${typeVal}`;
    validateNumericTableResult(queryMysqlClient(sqlQuery));
}

@test:Config {
    groups: ["query","query-simple-params"]
}
function queryTypeMediumIntIntParam() {
    sql:IntegerValue typeVal = new (8388607);
    sql:ParameterizedQuery sqlQuery = `SELECT * from NumericTypes WHERE mediumint_type = ${typeVal}`;
    validateNumericTableResult(queryMysqlClient(sqlQuery));
}

@test:Config {
    groups: ["query","query-simple-params"]
}
function queryTypeBigIntIntParam() {
    sql:BigIntValue typeVal = new (9223372036854774807);
    sql:ParameterizedQuery sqlQuery = `SELECT * from NumericTypes WHERE bigint_type = ${typeVal}`;
    validateNumericTableResult(queryMysqlClient(sqlQuery));
}

@test:Config {
    groups: ["query","query-simple-params"]
}
function queryTypeDoubleDoubleParam() {
    sql:DoubleValue typeVal = new (1234.567);
    sql:DoubleValue typeVal2 = new (1234.57);
    sql:ParameterizedQuery sqlQuery = `SELECT * from NumericTypes WHERE float_type between ${typeVal} AND ${typeVal2}`;
    validateNumericTableResult(queryMysqlClient(sqlQuery));
}

@test:Config {
    groups: ["query","query-simple-params"]
}
function queryTypeDoubleIntParam() {
    sql:DoubleValue typeVal = new (1234);
    sql:ParameterizedQuery sqlQuery = `SELECT * from NumericTypes WHERE float_type = ${typeVal}`;
    record{}? returnData = queryMysqlClient(sqlQuery);

    if (returnData is ()) {
        test:assertFail("Returned data is nil");
    } else {
        test:assertEquals(returnData.length(), 11);
        test:assertEquals(returnData["id"], 2);
        test:assertEquals(returnData["real_type"], 1234.0);
    }

}

@test:Config {
    groups: ["query","query-simple-params"]
}
function queryTypeDoubleDecimalParam() {
    decimal decimalVal = 1234.567;
    decimal decimalVal2 = 1234.57;
    sql:DoubleValue typeVal = new (decimalVal);
    sql:DoubleValue typeVal2 = new (decimalVal2);
    sql:ParameterizedQuery sqlQuery = `SELECT * from NumericTypes WHERE float_type between ${typeVal} AND ${typeVal2}`;
    validateNumericTableResult(queryMysqlClient(sqlQuery));
}

@test:Config {
    groups: ["query","query-simple-params"]
}
function queryTypeFloatDoubleParam() {
    sql:DoubleValue typeVal1 = new (1234.567);
    sql:DoubleValue typeVal2 = new (1234.57);
    sql:ParameterizedQuery sqlQuery = `SELECT * from NumericTypes WHERE float_type between ${typeVal1} AND ${typeVal2}`;
    validateNumericTableResult(queryMysqlClient(sqlQuery));
}

@test:Config {
    groups: ["query","query-simple-params"]
}
function queryTypeRealDoubleParam() {
    sql:RealValue typeVal = new (1234.567);
    sql:ParameterizedQuery sqlQuery = `SELECT * from NumericTypes WHERE real_type = ${typeVal}`;
    validateNumericTableResult(queryMysqlClient(sqlQuery));
}

@test:Config {
    groups: ["query","query-simple-params"]
}
function queryTypeNumericDoubleParam() {
    sql:NumericValue typeVal = new (1234.567);
    sql:ParameterizedQuery sqlQuery = `SELECT * from NumericTypes WHERE numeric_type = ${typeVal}`;
    validateNumericTableResult(queryMysqlClient(sqlQuery));
}

@test:Config {
    groups: ["query","query-simple-params"]
}
function queryTypeNumericIntParam() {
    sql:NumericValue typeVal = new (1234);
    sql:ParameterizedQuery sqlQuery = `SELECT * from NumericTypes WHERE numeric_type = ${typeVal}`;
    record{}? returnData = queryMysqlClient(sqlQuery);

    if (returnData is ()) {
        test:assertFail("Returned data is nil");
    } else {
        test:assertEquals(returnData.length(), 11);
        test:assertEquals(returnData["id"], 2);
        test:assertEquals(returnData["real_type"], 1234.0);
    }
}

@test:Config {
    groups: ["query","query-simple-params"]
}
function queryTypeNumericDecimalParam() {
    decimal decimalVal = 1234.567;
    sql:NumericValue typeVal = new (decimalVal);
    sql:ParameterizedQuery sqlQuery = `SELECT * from NumericTypes WHERE numeric_type = ${typeVal}`;
    validateNumericTableResult(queryMysqlClient(sqlQuery));
}

@test:Config {
    groups: ["query","query-simple-params"]
}
function queryTypeDecimalDoubleParam() {
    sql:DecimalValue typeVal = new (1234.567);
    sql:ParameterizedQuery sqlQuery = `SELECT * from NumericTypes WHERE decimal_type = ${typeVal}`;
    validateNumericTableResult(queryMysqlClient(sqlQuery));
}

@test:Config {
    groups: ["query","query-simple-params"]
}
function queryTypeDecimalDecimalParam() {
    decimal decimalVal = 1234.567;
    sql:DecimalValue typeVal = new (decimalVal);
    sql:ParameterizedQuery sqlQuery = `SELECT * from NumericTypes WHERE decimal_type = ${typeVal}`;
    validateNumericTableResult(queryMysqlClient(sqlQuery));
}

@test:Config {
    groups: ["query","query-simple-params"]
}
function queryByteArrayParam() {
    record {}|error? value = queryMysqlClient("Select * from ComplexTypes where row_id = 1");
    byte[] binaryData = <byte[]>getUntaintedData(value, "binary_type");

    sql:ParameterizedQuery sqlQuery = `SELECT * from ComplexTypes WHERE binary_type = ${binaryData}`;
    validateComplexTableResult(queryMysqlClient(sqlQuery));
}

@test:Config {
    groups: ["query","query-simple-params"]
}
function queryTypeBinaryByteParam() {
    record {}|error? value = queryMysqlClient("Select * from ComplexTypes where row_id = 1");
    byte[] binaryData = <byte[]>getUntaintedData(value, "binary_type");
    sql:BinaryValue typeVal = new (binaryData);
    sql:ParameterizedQuery sqlQuery = `SELECT * from ComplexTypes WHERE binary_type = ${typeVal}`;
    validateComplexTableResult(queryMysqlClient(sqlQuery));
}

@test:Config {
    groups: ["query","query-simple-params"]
}
function queryTypeBinaryReadableByteChannelParam() {
    io:ReadableByteChannel byteChannel = getByteColumnChannel();
    sql:BinaryValue typeVal = new (byteChannel);
    sql:ParameterizedQuery sqlQuery = `SELECT * from ComplexTypes WHERE binary_type = ${typeVal}`;
    validateComplexTableResult(queryMysqlClient(sqlQuery));
}

@test:Config {
    groups: ["query","query-simple-params"]
}
function queryTypeVarBinaryReadableByteChannelParam() {
    io:ReadableByteChannel byteChannel = getByteColumnChannel();
    sql:VarBinaryValue typeVal = new (byteChannel);
    sql:ParameterizedQuery sqlQuery = `SELECT * from ComplexTypes WHERE var_binary_type = ${typeVal}`;
    validateComplexTableResult(queryMysqlClient(sqlQuery));
}

@test:Config {
    groups: ["query","query-simple-params"]
}
function queryTypeTinyBlobByteParam() {
    record {}|error? value = queryMysqlClient("Select * from ComplexTypes where row_id = 1");
    byte[] binaryData = <byte[]>getUntaintedData(value, "tinyblob_type");
    sql:BinaryValue typeVal = new (binaryData);
    sql:ParameterizedQuery sqlQuery = `SELECT * from ComplexTypes WHERE tinyblob_type = ${typeVal}`;
    validateComplexTableResult(queryMysqlClient(sqlQuery));
}

@test:Config {
    groups: ["query","query-simple-params"]
}
function queryTypeBlobByteParam() {
    record {}|error? value = queryMysqlClient("Select * from ComplexTypes where row_id = 1");
    byte[] binaryData = <byte[]>getUntaintedData(value, "blob_type");
    sql:BlobValue typeVal = new (binaryData);
    sql:ParameterizedQuery sqlQuery = `SELECT * from ComplexTypes WHERE blob_type = ${typeVal}`;
    validateComplexTableResult(queryMysqlClient(sqlQuery));
}

@test:Config {
    groups: ["query","query-simple-params"]
}
function queryTypeMediumBlobByteParam() {
    record {}|error? value = queryMysqlClient("Select * from ComplexTypes where row_id = 1");
    byte[] binaryData = <byte[]>getUntaintedData(value, "mediumblob_type");
    sql:BlobValue typeVal = new (binaryData);
    sql:ParameterizedQuery sqlQuery = `SELECT * from ComplexTypes WHERE mediumblob_type = ${typeVal}`;
    validateComplexTableResult(queryMysqlClient(sqlQuery));
}

@test:Config {
    groups: ["query","query-simple-params"]
}
function queryTypeLongBlobByteParam() {
    record {}|error? value = queryMysqlClient("Select * from ComplexTypes where row_id = 1");
    byte[] binaryData = <byte[]>getUntaintedData(value, "longblob_type");
    sql:BlobValue typeVal = new (binaryData);
    sql:ParameterizedQuery sqlQuery = `SELECT * from ComplexTypes WHERE longblob_type = ${typeVal}`;
    validateComplexTableResult(queryMysqlClient(sqlQuery));
}

@test:Config {
    groups: ["query","query-simple-params"]
}
function queryTypeBlobReadableByteChannelParam() {
    io:ReadableByteChannel byteChannel = getBlobColumnChannel();
    sql:BlobValue typeVal = new (byteChannel);
    sql:ParameterizedQuery sqlQuery = `SELECT * from ComplexTypes WHERE blob_type = ${typeVal}`;
    validateComplexTableResult(queryMysqlClient(sqlQuery));
}

@test:Config {
    groups: ["query","query-simple-params"]
}
function queryTypeTinyTextStringParam() {
    sql:TextValue typeVal = new ("very long text");
    sql:ParameterizedQuery sqlQuery = `SELECT * from ComplexTypes WHERE tinytext_type = ${typeVal}`;
    validateComplexTableResult(queryMysqlClient(sqlQuery));
}

@test:Config {
    groups: ["query","query-simple-params"]
}
function queryTypeTextStringParam() {
    sql:TextValue typeVal = new ("very long text");
    sql:ParameterizedQuery sqlQuery = `SELECT * from ComplexTypes WHERE text_type = ${typeVal}`;
    validateComplexTableResult(queryMysqlClient(sqlQuery));
}

@test:Config {
    groups: ["query","query-simple-params"]
}
function queryTypeMediumTextStringParam() {
    sql:TextValue typeVal = new ("very long text");
    sql:ParameterizedQuery sqlQuery = `SELECT * from ComplexTypes WHERE mediumtext_type = ${typeVal}`;
    validateComplexTableResult(queryMysqlClient(sqlQuery));
}

@test:Config {
    groups: ["query","query-simple-params"]
}
function queryTypeLongTextStringParam() {
    sql:TextValue typeVal = new ("very long text");
    sql:ParameterizedQuery sqlQuery = `SELECT * from ComplexTypes WHERE longtext_type = ${typeVal}`;
    validateComplexTableResult(queryMysqlClient(sqlQuery));
}

@test:Config {
    groups: ["query","query-simple-params"]
}
function queryTypeTextReadableCharChannelParam() {
    io:ReadableCharacterChannel clobChannel = getTextColumnChannel();
    sql:ClobValue typeVal = new (clobChannel);
    sql:ParameterizedQuery sqlQuery = `SELECT * from ComplexTypes WHERE text_type = ${typeVal}`;
    validateComplexTableResult(queryMysqlClient(sqlQuery));
}

@test:Config {
    groups: ["query","query-simple-params"]
}
function queryTypeNTextReadableCharChannelParam() {
    io:ReadableCharacterChannel clobChannel = getTextColumnChannel();
    sql:NClobValue typeVal = new (clobChannel);
    sql:ParameterizedQuery sqlQuery = `SELECT * from ComplexTypes WHERE text_type = ${typeVal}`;
    validateComplexTableResult(queryMysqlClient(sqlQuery));
}

@test:Config {
    groups: ["query","query-simple-params"]
}
function queryDateStringParam() {
    //Setting this as var char since the test database seems not working with date type.
    sql:VarcharValue typeVal = new ("2017-02-03");
    sql:ParameterizedQuery sqlQuery = `SELECT * from DateTimeTypes WHERE date_type = ${typeVal}`;
    validateDateTimeTypesTableResult(queryMysqlClient(sqlQuery));
}

@test:Config {
    groups: ["query","query-simple-params"]
}
function queryDateString2Param() {
    sql:VarcharValue typeVal = new ("2017-2-3");
    sql:ParameterizedQuery sqlQuery = `SELECT * from DateTimeTypes WHERE date_type = ${typeVal}`;
    validateDateTimeTypesTableResult(queryMysqlClient(sqlQuery));
}

@test:Config {
    groups: ["query","query-simple-params"]
}
function queryTimeStringParam() {
    sql:VarcharValue typeVal = new ("11:35:45");
    sql:ParameterizedQuery sqlQuery = `SELECT * from DateTimeTypes WHERE time_type = ${typeVal}`;
    validateDateTimeTypesTableResult(queryMysqlClient(sqlQuery));
}

@test:Config {
    groups: ["query","query-simple-params"],
    enable: false
}
function queryTimeStringInvalidParam() {
    sql:TimeValue typeVal = new ("xx:xx:xx");
    sql:ParameterizedQuery sqlQuery = `SELECT * from DateTimeTypes WHERE time_type = ${typeVal}`;
    validateDateTimeTypesTableResult(queryMysqlClient(sqlQuery));
}

@test:Config {
    groups: ["query","query-simple-params"]
}
function queryTimestampStringParam() {
    sql:VarcharValue typeVal = new ("2017-02-03 11:53:00");
    sql:ParameterizedQuery sqlQuery = `SELECT * from DateTimeTypes WHERE timestamp_type = ${typeVal}`;
    validateDateTimeTypesTableResult(queryMysqlClient(sqlQuery));
}

@test:Config {
    groups: ["query","query-simple-params"]
}
function queryTimestampStringInvalidParam() {
    sql:TimestampValue typeVal = new ("2017/02/0311:53:00");
    sql:ParameterizedQuery sqlQuery = `SELECT * from DateTimeTypes WHERE timestamp_type = ${typeVal}`;
<<<<<<< HEAD
    validateDateTimeTypesTableResult(queryMysqlClient(sqlQuery));
    }
=======
    record{}|error? returnVal = trap queryMysqlClient(sqlQuery);
    test:assertTrue(returnVal is error);
    error dbError = <error> returnVal;
    test:assertEquals(dbError.message(), "Error while executing SQL query: SELECT * from DateTimeTypes WHERE " +
                "timestamp_type =  ? . Incorrect TIMESTAMP value: '2017/02/0311:53:00'.");
}
>>>>>>> ea18967a

@test:Config {
    groups: ["query","query-simple-params"]
}
function queryEnumStringParam() {
    string enumVal = "doctor";
    sql:ParameterizedQuery sqlQuery = `SELECT * from ENUMTable where enum_type= ${enumVal}`;
    validateEnumTable(queryMysqlClient(sqlQuery));
}

type EnumResult record {|
    int id;
    string enum_type;
|};

@test:Config {
    groups: ["query","query-simple-params"]
}
function queryEnumStringParam2() {
    string enumVal = "doctor";
    sql:ParameterizedQuery sqlQuery = `SELECT * from ENUMTable where enum_type= ${enumVal}`;
    validateEnumTable(queryMysqlClient(sqlQuery));
}

@test:Config {
    groups: ["query","query-simple-params"]
}
function querySetStringParam() {
    string setType = "a,d";
    sql:ParameterizedQuery sqlQuery = `SELECT * from SetTable where set_type= ${setType}`;
    record{}? returnData = queryMysqlClient(sqlQuery);
    if (returnData is ()) {
        test:assertFail("Returned data is nil");
    } else {
        test:assertEquals(returnData.length(), 2);
        test:assertEquals(returnData["row_id"], 1);
        test:assertEquals(returnData["set_type"].toString(), "a,d");
    }
}

@test:Config {
    groups: ["query","query-simple-params"]
}
function queryGeoParam() {
    sql:ParameterizedQuery sqlQuery = `SELECT id, ST_AsText(geom) as geomText from GEOTable`;
    validateGeoTable(queryMysqlClient(sqlQuery));
}

@test:Config {
    groups: ["query","query-simple-params"]
}
function queryGeoParam2() {
    string geoPoint = "POINT (7 52)";
    sql:ParameterizedQuery sqlQuery =
            `SELECT id, ST_AsText(geom) as geomText from GEOTable where geom = ST_GeomFromText(${geoPoint})`;
    validateGeoTable(queryMysqlClient(sqlQuery));
}

@test:Config {
    groups: ["query","query-simple-params"]
}
function queryJsonParam() returns @tainted record {}|error? {
    sql:ParameterizedQuery sqlQuery = `SELECT * from JsonTable`;
    validateJsonTableWithoutRequestType(queryMysqlClient(sqlQuery));
}

type JsonResult record {|
    int id;
    json json_type;
|};

@test:Config {
    groups: ["query","query-simple-params"]
}
function queryJsonParam2() returns @tainted record {}|error? {
    sql:ParameterizedQuery sqlQuery = `SELECT * from JsonTable`;
    validateJsonTable(queryMysqlClient(sqlQuery, resultType = JsonResult));
}

@test:Config {
    groups: ["query","query-simple-params"]
}
function queryJsonParam3() returns @tainted record {}|error? {
    int id = 100;
    sql:ParameterizedQuery sqlQuery = `SELECT * from JsonTable where json_type->'$.id'=${id}`;
    validateJsonTable(queryMysqlClient(sqlQuery, resultType = JsonResult));
}

function queryMysqlClient(@untainted string|sql:ParameterizedQuery sqlQuery, typedesc<record {}>? resultType = ())
returns @tainted record {}? {
    Client dbClient = checkpanic new (host, user, password, simpleParamsDb, port);
    stream<record {}, error> streamData = dbClient->query(sqlQuery, resultType);
    record {|record {} value;|}? data = checkpanic streamData.next();
    checkpanic streamData.close();
    record {}? value = data?.value;
    checkpanic dbClient.close();
    return value;
}

isolated function validateDataTableResult(record{}? returnData) {
    decimal decimalVal = 23.45;
    if (returnData is ()) {
        test:assertFail("Empty row returned.");
    } else {
        test:assertEquals(returnData["row_id"], 1);
        test:assertEquals(returnData["int_type"], 1);
        test:assertEquals(returnData["long_type"], 9223372036854774807);
        test:assertEquals(returnData["double_type"], <float> 2139095039);
        test:assertEquals(returnData["boolean_type"], true);
        test:assertEquals(returnData["decimal_type"], decimalVal);
        test:assertEquals(returnData["string_type"], "Hello");
        test:assertTrue(returnData["float_type"] is float);   
    } 
}

isolated function validateNumericTableResult(record{}? returnData) {
    if (returnData is ()) {
        test:assertFail("Empty row returned.");
    } else {
        test:assertEquals(returnData["id"], 1);
        test:assertEquals(returnData["int_type"], 2147483647);
        test:assertEquals(returnData["bigint_type"], 9223372036854774807);
        test:assertEquals(returnData["smallint_type"], 32767);
        test:assertEquals(returnData["mediumint_type"], 8388607);
        test:assertEquals(returnData["tinyint_type"], 127);
        test:assertEquals(returnData["bit_type"], true);
        test:assertEquals(returnData["real_type"], 1234.567);
        test:assertTrue(returnData["decimal_type"] is decimal);
        test:assertTrue(returnData["numeric_type"] is decimal);
        test:assertTrue(returnData["float_type"] is float);   
    }
}

isolated function validateComplexTableResult(record{}? returnData) {
    if (returnData is ()) {
        test:assertFail("Returned data is nil");
    } else {
        test:assertEquals(returnData.length(), 11);
        test:assertEquals(returnData["row_id"], 1);
        test:assertEquals(returnData["text_type"], "very long text");
    }
}

isolated function validateDateTimeTypesTableResult(record{}? returnData) {
    if (returnData is ()) {
        test:assertFail("Returned data is nil");
    } else {
        test:assertEquals(returnData.length(), 5);
        test:assertEquals(returnData["row_id"], 1);
        test:assertTrue(returnData["date_type"].toString().startsWith("2017-02-03"));
    }
}

isolated function validateEnumTable(record{}? returnData) {
    if (returnData is ()) {
        test:assertFail("Returned data is nil");
    } else {
        test:assertEquals(returnData.length(), 2);
        test:assertEquals(returnData["id"], 1);
        test:assertEquals(returnData["enum_type"].toString(), "doctor");
    }
}

isolated function validateGeoTable(record{}? returnData) {
    if (returnData is ()) {
        test:assertFail("Returned data is nil");
    } else {
        test:assertEquals(returnData.length(), 2);
        test:assertEquals(returnData["id"], 1);
        test:assertEquals(returnData["geomText"].toString(), "POINT(7 52)");
    }
}

isolated function validateJsonTable(record{}? returnData) {
    if (returnData is ()) {
        test:assertFail("Returned data is nil");
    } else {
        test:assertEquals(returnData.length(), 2);
        test:assertEquals(returnData["id"], 1);

        json expected = {
            id: 100,
            name: "Joe",
            groups: [2,5]
        };

        test:assertEquals(returnData["json_type"], expected);
    }
}

isolated function validateJsonTableWithoutRequestType(record{}? returnData) {
    if (returnData is ()) {
        test:assertFail("Returned data is nil");
    } else {
         test:assertEquals(returnData.length(), 2);
        test:assertEquals(returnData["id"], 1);
        test:assertEquals(returnData["json_type"],"{\"id\": 100, \"name\": \"Joe\", \"groups\": [2, 5]}" );
    }
}<|MERGE_RESOLUTION|>--- conflicted
+++ resolved
@@ -577,19 +577,10 @@
     groups: ["query","query-simple-params"]
 }
 function queryTimestampStringInvalidParam() {
-    sql:TimestampValue typeVal = new ("2017/02/0311:53:00");
+    sql:TimestampValue typeVal = new ("2017/02/03 11:53:00");
     sql:ParameterizedQuery sqlQuery = `SELECT * from DateTimeTypes WHERE timestamp_type = ${typeVal}`;
-<<<<<<< HEAD
     validateDateTimeTypesTableResult(queryMysqlClient(sqlQuery));
-    }
-=======
-    record{}|error? returnVal = trap queryMysqlClient(sqlQuery);
-    test:assertTrue(returnVal is error);
-    error dbError = <error> returnVal;
-    test:assertEquals(dbError.message(), "Error while executing SQL query: SELECT * from DateTimeTypes WHERE " +
-                "timestamp_type =  ? . Incorrect TIMESTAMP value: '2017/02/0311:53:00'.");
-}
->>>>>>> ea18967a
+}
 
 @test:Config {
     groups: ["query","query-simple-params"]
