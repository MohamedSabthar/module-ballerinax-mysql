// Copyright (c) 2020, WSO2 Inc. (http://www.wso2.org) All Rights Reserved.
//
// WSO2 Inc. licenses this file to you under the Apache License,
// Version 2.0 (the "License"); you may not use this file except
// in compliance with the License.
// You may obtain a copy of the License at
// http://www.apache.org/licenses/LICENSE-2.0
//
// Unless required by applicable law or agreed to in writing,
// software distributed under the License is distributed on an
// "AS IS" BASIS, WITHOUT WARRANTIES OR CONDITIONS OF ANY
// KIND, either express or implied. See the License for the
// specific language governing permissions and limitations
// under the License.

import ballerina/sql;
import ballerina/test;

string complexQueryDb = "QUERY_COMPLEX_PARAMS_DB";

type SelectTestAlias record {
    int INT_TYPE;
    int LONG_TYPE;
    string FLOAT_TYPE;
    float DOUBLE_TYPE;
    boolean BOOLEAN_TYPE;
    string STRING_TYPE;
};

type ResultSetTestAlias record {
    int INT_TYPE;
    int LONG_TYPE;
    string FLOAT_TYPE;
    float DOUBLE_TYPE;
    boolean BOOLEAN_TYPE;
    string STRING_TYPE;
    int DT2INT_TYPE;
};

type ResultDates record {
    string DATE_TYPE;
    string TIME_TYPE;
    string TIMESTAMP_TYPE;
    string DATETIME_TYPE;
};

@test:Config {
    groups: ["query","query-complex-params"]
}
function testGetPrimitiveTypes() {
    Client dbClient = checkpanic new (host, user, password, complexQueryDb, port);
    stream<record{}, error> streamData = dbClient->query(
        "SELECT INT_TYPE, LONG_TYPE, FORMAT(FLOAT_TYPE, 2) as FLOAT_TYPE, DOUBLE_TYPE,"
        + " BOOLEAN_TYPE, STRING_TYPE from DataTable WHERE ROW_ID = 1");
    record {|record {} value;|}? data = checkpanic streamData.next();
    checkpanic streamData.close();
    record {}? value = data?.value;
    checkpanic dbClient.close();

    SelectTestAlias expectedData = {
        INT_TYPE: 1,
        LONG_TYPE: 9223372036854774807,
        FLOAT_TYPE: "123.34",
        DOUBLE_TYPE: 2139095039,
        BOOLEAN_TYPE: true,
        STRING_TYPE: "Hello"
    };
    test:assertEquals(value, expectedData, "Expected data did not match.");
    
}

@test:Config {
    groups: ["query","query-complex-params"]
}
function testToJson() {
    Client dbClient = checkpanic new (host, user, password, complexQueryDb, port);
    stream<record{}, error> streamData = dbClient->query(
        "SELECT INT_TYPE, LONG_TYPE, FORMAT(FLOAT_TYPE, 2) as FLOAT_TYPE, DOUBLE_TYPE,"
        + "BOOLEAN_TYPE, STRING_TYPE from DataTable WHERE ROW_ID = 1");
    record {|record {} value;|}? data = checkpanic streamData.next();
    checkpanic streamData.close();
    record {}? value = data?.value;
    json retVal = checkpanic value.cloneWithType(json);

    SelectTestAlias expectedData = {
        INT_TYPE: 1,
        LONG_TYPE: 9223372036854774807,
        FLOAT_TYPE: "123.34",
        DOUBLE_TYPE: 2139095039,
        BOOLEAN_TYPE: true,
        STRING_TYPE: "Hello"
    };
    json|error expectedDataJson = expectedData.cloneWithType(json);
     if (expectedDataJson is json) {
         test:assertEquals(retVal, expectedDataJson, "Expected JSON did not match.");
     } else {
         test:assertFail("Error in cloning record to JSON" + expectedDataJson.message());
     }

    checkpanic dbClient.close();
}

@test:Config {
    groups: ["query","query-complex-params"]
}
function testToJsonComplexTypes() {
    Client dbClient = checkpanic new (host, user, password, complexQueryDb, port);
    stream<record{}, error> streamData = dbClient->query("SELECT BLOB_TYPE as blobType,CLOB_TYPE as clobType,BINARY_TYPE as binaryType from" +
        " ComplexTypes where ROW_ID = 1");
    record {|record {} value;|}? data = checkpanic streamData.next();
    checkpanic streamData.close();
    record {}? value = data?.value;
    checkpanic dbClient.close();

    var complexStringType = {
        blobType: "wso2 ballerina blob test.".toBytes(),
        clobType: "very long text",
        binaryType: "wso2 ballerina binary test.".toBytes()
    };
    test:assertEquals(value, complexStringType, "Expected record did not match."); 
}

@test:Config {
    groups: ["query","query-complex-params"]
}
function testComplexTypesNil() {
    Client dbClient = checkpanic new (host, user, password, complexQueryDb, port);
    stream<record{}, error> streamData = dbClient->query("SELECT BLOB_TYPE,CLOB_TYPE,BINARY_TYPE from " +
        " ComplexTypes where ROW_ID = 2");
    record {|record {} value;|}? data = checkpanic streamData.next();
    checkpanic streamData.close();
    record {}? value = data?.value;
    checkpanic dbClient.close();

    var complexStringType = {
        BLOB_TYPE: (),
        CLOB_TYPE: (),
        BINARY_TYPE: ()
    };
    test:assertEquals(value, complexStringType, "Expected record did not match."); 
}

@test:Config {
    groups: ["query","query-complex-params"]
}
function testDateTime() {
    Client dbClient = checkpanic new (host, user, password, complexQueryDb, port);
    string insertQuery = string `Insert into DateTimeTypes (ROW_ID, DATE_TYPE, TIME_TYPE, TIMESTAMP_TYPE, DATETIME_TYPE)
     values (1,'2017-05-23','14:15:23','2017-01-25 16:33:55','2017-01-25 16:33:55')`;
    sql:ExecutionResult? result = checkpanic dbClient->execute(insertQuery);
    stream<record{}, error> queryResult = dbClient->query("SELECT DATE_TYPE, TIME_TYPE, TIMESTAMP_TYPE, DATETIME_TYPE"
       + " from DateTimeTypes where ROW_ID = 1", ResultDates);
    record{| record{} value; |}? data =  checkpanic queryResult.next();
    record{}? value = data?.value;
    checkpanic dbClient.close();

    string dateType = "2017-05-23";
<<<<<<< HEAD
    string timeTypeString = "19:45:23";
    string insertedTimeString = "2017-01-25 22:03:55.0";
=======
    string timeTypeString = "14:15:23";
    string insertedTimeString = "2017-01-25 16:33:55.0";
>>>>>>> ea18967a

    ResultDates expected = {
        DATE_TYPE: dateType,
        TIME_TYPE: timeTypeString,
        TIMESTAMP_TYPE: insertedTimeString,
        DATETIME_TYPE: insertedTimeString
    };
    test:assertEquals(value, expected, "Expected record did not match."); 
}

@test:Config {
    groups: ["query","query-complex-params"]
}
function testColumnAlias() {
    Client dbClient = checkpanic new (host, user, password, complexQueryDb, port);
    stream<record{}, error> queryResult = dbClient->query("SELECT dt1.INT_TYPE, dt1.LONG_TYPE, FORMAT(dt1.FLOAT_TYPE, 2) as FLOAT_TYPE," +
           "dt1.DOUBLE_TYPE,dt1.BOOLEAN_TYPE, dt1.STRING_TYPE,dt2.INT_TYPE as dt2INT_TYPE from DataTable dt1 " +
           "left join DataTableRep dt2 on dt1.ROW_ID = dt2.ROW_ID WHERE dt1.ROW_ID = 1;", ResultSetTestAlias);

    ResultSetTestAlias expectedData = {
        INT_TYPE: 1,
        LONG_TYPE: 9223372036854774807,
        FLOAT_TYPE: "123.34",
        DOUBLE_TYPE: 2139095039,
        BOOLEAN_TYPE: true,
        STRING_TYPE: "Hello",
        DT2INT_TYPE: 100
    };
    int counter = 0; 
    error? e = queryResult.forEach(function (record{} value) {
        if (value is ResultSetTestAlias) {
            test:assertEquals(value, expectedData, "Expected record did not match."); 
            counter = counter + 1;
        } else{
            test:assertFail("Expected data type is ResultSetTestAlias");
        }
    });
    if(e is error) {
        test:assertFail("Query failed");
    }
    test:assertEquals(counter, 1, "Expected only one data row."); 
    checkpanic dbClient.close();
}<|MERGE_RESOLUTION|>--- conflicted
+++ resolved
@@ -155,13 +155,8 @@
     checkpanic dbClient.close();
 
     string dateType = "2017-05-23";
-<<<<<<< HEAD
-    string timeTypeString = "19:45:23";
-    string insertedTimeString = "2017-01-25 22:03:55.0";
-=======
     string timeTypeString = "14:15:23";
     string insertedTimeString = "2017-01-25 16:33:55.0";
->>>>>>> ea18967a
 
     ResultDates expected = {
         DATE_TYPE: dateType,
