--- conflicted
+++ resolved
@@ -63,12 +63,9 @@
         public static final BString USE_CONFIGS = StringUtils.fromString("useConfigs");
         public static final BString ALLOW_PUBLICKEY_RETRIEVAL = StringUtils.fromString("allowPublicKeyRetrieval");
         public static final BString SERVER_TIMEZONE = StringUtils.fromString("serverTimezone");
-<<<<<<< HEAD
+        public static final BString ACCESS_TO_PROCEDURE_BODIES = StringUtils.fromString("noAccessToProcedureBodies");
         public static final BString SERVER_FAILOVER = StringUtils.fromString("failover");
 
-=======
-        public static final BString ACCESS_TO_PROCEDURE_BODIES = StringUtils.fromString("noAccessToProcedureBodies");
->>>>>>> fe1eb40d
     }
 
     /**
@@ -148,13 +145,9 @@
         public static final BString USE_CONFIGS = StringUtils.fromString("useConfigs");
         public static final BString ALLOW_PUBLICKEY_RETRIEVAL = StringUtils.fromString("allowPublicKeyRetrieval");
         public static final BString SERVER_TIMEZONE = StringUtils.fromString("serverTimezone");
-<<<<<<< HEAD
-
+        public static final BString ACCESS_TO_PROCEDURE_BODIES = StringUtils.fromString("noAccessToProcedureBodies");
         public static final BString TIME_BEFORE_RETRY = StringUtils.fromString("secondsBeforeRetryMaster");
         public static final BString QUERIES_BEFORE_RETRY = StringUtils.fromString("queriesBeforeRetryMaster");
-=======
-        public static final BString ACCESS_TO_PROCEDURE_BODIES = StringUtils.fromString("noAccessToProcedureBodies");
->>>>>>> fe1eb40d
     }
 
     public static final String MYSQL_DATASOURCE_NAME = "com.mysql.cj.jdbc.MysqlDataSource";
